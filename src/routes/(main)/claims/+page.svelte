--- conflicted
+++ resolved
@@ -165,7 +165,6 @@
 	async function claimAllPayouts() {
 		claiming = true;
 		try {
-<<<<<<< HEAD
 			let orders = [];
 			
 			// Collect all orders from all groups
@@ -177,14 +176,6 @@
 						outputIOIndex: 0,
 						signedContext: [holding.signedContext]
 					});
-=======
-			await new Promise(resolve => setTimeout(resolve, 2000));
-			// Simulate claiming - in a real app this would call blockchain
-			holdings.forEach(holding => {
-				if (holding.unclaimedAmount > 0) {
-					// In production, this would interact with smart contracts
-					console.log('Claiming', holding.unclaimedAmount, 'from', holding.id);
->>>>>>> 8a81a2c9
 				}
 			}
 			
@@ -215,7 +206,6 @@
 	async function handleClaimSingle(group: any) {
 		claiming = true;
 		try {
-<<<<<<< HEAD
 			let orders = [];
 			
 			// Collect all orders from this group
@@ -243,13 +233,6 @@
 				functionName: 'takeOrders2',
 				args: [takeOrdersConfig]
 			});
-=======
-			const holding = holdings.find(h => h.id === assetId);
-			if (!holding || holding.unclaimedAmount <= 0) return;
-			await new Promise(resolve => setTimeout(resolve, 1500));
-			// Simulate claiming - in a real app this would call blockchain
-			console.log('Claiming', holding.unclaimedAmount, 'from', assetId);
->>>>>>> 8a81a2c9
 			claimSuccess = true;
 
 		} catch {
