--- conflicted
+++ resolved
@@ -1,17 +1,3 @@
-<<<<<<< HEAD
-import type { MetaV1S } from '$lib/types/sftMetadataTypes';
-import { BASE_METADATA_SUBGRAPH_URL, ENERGY_FIELDS } from '$lib/network';
-
-export const getSftMetadata = async (): Promise<MetaV1S[]> => {
-	try {
-		// Extract all SFT addresses from ENERGY_FIELDS
-		const sftAddresses = ENERGY_FIELDS.flatMap(field => field.sftTokens);
-		
-		// Create the subjects array for the GraphQL query
-		const subjects = sftAddresses.map(address => 
-			`"0x000000000000000000000000${address.slice(2)}"`
-		);
-=======
 import type { MetaV1S } from "$lib/types/sftMetadataTypes";
 import { BASE_METADATA_SUBGRAPH_URL, ENERGY_FEILDS } from "$lib/network";
 
@@ -19,7 +5,6 @@
   try {
     // Extract all SFT addresses from ENERGY_FEILDS
     const sftAddresses = ENERGY_FEILDS.flatMap((field) => field.sftTokens);
->>>>>>> 795a660f
 
     // Create the subjects array for the GraphQL query
     const subjects = sftAddresses.map(
