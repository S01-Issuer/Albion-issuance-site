--- conflicted
+++ resolved
@@ -1,17 +1,10 @@
-import { BASE_SFT_SUBGRAPH_URL, ENERGY_FIELDS } from "$lib/network";
+import { BASE_SFT_SUBGRAPH_URL, ENERGY_FEILDS } from "$lib/network";
 
 export const getSfts = async (): Promise<any> => {
-<<<<<<< HEAD
-	// Extract all SFT addresses from ENERGY_FIELDS
-	const sftAddresses = ENERGY_FIELDS.flatMap(field => field.sftTokens);
-	
-	const query = `
-=======
   // Extract all SFT addresses from ENERGY_FEILDS
   const sftAddresses = ENERGY_FEILDS.flatMap((field) => field.sftTokens);
 
   const query = `
->>>>>>> 795a660f
     {
  offchainAssetReceiptVaults(where: {
  id_in: [${sftAddresses.map((s) => `"${s.toString().toLowerCase()}"`).join(",")}]
